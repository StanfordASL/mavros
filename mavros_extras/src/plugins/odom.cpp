/**
 * @brief Odometry plugin
 * @file odom.cpp
 * @author James Goppert <james.goppert8@gmail.com>
 *
 * @addtogroup plugin
 * @{
 */
/*
 * Copyright 2017 James Goppert
 *
 * This file is part of the mavros package and subject to the license terms
 * in the top-level LICENSE file of the mavros repository.
 * https://github.com/mavlink/mavros/tree/master/LICENSE.md
 */

#include <mavros/mavros_plugin.h>
#include <eigen_conversions/eigen_msg.h>

#include <nav_msgs/Odometry.h>

namespace mavros {
namespace extra_plugins {
using mavlink::common::MAV_ESTIMATOR_TYPE;
/**
 * @brief Odometry plugin
 *
 * Send odometry info
 * to FCU position and attitude estimators
 */
class OdometryPlugin : public plugin::PluginBase {
public:
	OdometryPlugin() : PluginBase(),
		odom_nh("~odometry"),
		estimator_type(3)
	{ }

	void initialize(UAS &uas_)
	{
		PluginBase::initialize(uas_);

		// general params
		odom_nh.param("estimator_type", estimator_type, 3);	// defaulted to VIO type

		ROS_DEBUG_STREAM_NAMED("odom", "Odometry: estimator type: " << utils::to_string_enum<MAV_ESTIMATOR_TYPE>(estimator_type));

		// subscribers
		odom_sub = odom_nh.subscribe("odom", 10, &OdometryPlugin::odom_cb, this);
	}

	Subscriptions get_subscriptions()
	{
		return { /* Rx disabled */ };
	}

private:
	ros::NodeHandle odom_nh;
	ros::Subscriber odom_sub;

	int estimator_type;

	const Eigen::Matrix3d ZEROM3D = Eigen::Matrix3d::Zero();

	/* -*- callbacks -*- */

	void odom_cb(const nav_msgs::Odometry::ConstPtr &odom)
	{
		Eigen::Affine3d tr;
		Eigen::Vector3d lin_vel_enu;
		Eigen::Vector3d ang_vel_enu;
		tf::poseMsgToEigen(odom->pose.pose, tr);
		tf::vectorMsgToEigen(odom->twist.twist.linear, lin_vel_enu);
		tf::vectorMsgToEigen(odom->twist.twist.angular, ang_vel_enu);

		// get current ENU FCU orientation
		Eigen::Quaterniond enu_orientation;
		tf::quaternionMsgToEigen(m_uas->get_attitude_orientation(), enu_orientation);

		// Build 9x9 covariance matrix to be transformed and sent
		ftf::Covariance9d cov_full;
		ftf::EigenMapCovariance9d cov_full_map(cov_full.data());
		ftf::EigenMapConstCovariance6d cov_in(odom->pose.covariance.data());
		cov_full_map << cov_in, Eigen::MatrixXd::Zero(6, 3),
		Eigen::MatrixXd::Zero(3, 6), Eigen::Matrix3d::Identity();

		/* -*- vector transforms -*- */
		// body frame rotations must be aware of current attitude of the vehicle
		auto q_ned_current = ftf::transform_orientation_enu_ned(
					ftf::transform_orientation_baselink_aircraft(enu_orientation));

		// apply coordinate frame transforms
		auto pos_ned = ftf::transform_frame_enu_ned(Eigen::Vector3d(tr.translation()));
		auto lin_vel_ned = ftf::transform_frame_enu_ned(lin_vel_enu);
		auto q_ned = ftf::transform_orientation_enu_ned(
					ftf::transform_orientation_baselink_aircraft(Eigen::Quaterniond(tr.rotation())));

		// angular velocity - WRT body frame
		auto ang_vel_ned = ftf::transform_frame_enu_ned(
					ftf::transform_frame_baselink_aircraft(
						ftf::transform_frame_ned_aircraft(ang_vel_enu, q_ned_current)));

		/* -*- covariance transforms -*- */
		/**
		 * @brief Pose+Accel 9-D Covariance matrix
		 * WRT world frame (half upper right triangular)
		 */
		auto cov_full_tf = ftf::transform_frame_enu_ned(cov_full);
		ftf::EigenMapCovariance9d cov_tf_map(cov_full_tf.data());
		ROS_DEBUG_STREAM_NAMED("odom","Odometry: pose+accel covariance matrix: " << std::endl << cov_tf_map);
<<<<<<< HEAD
		// using conv = Eigen::Map<Eigen::Matrix<float, 1, 45, Eigen::RowMajor> >;
		// ROS_INFO_STREAM("Odometry: Cov URT: " << std::endl << conv(lpos.covariance.data()));
=======
>>>>>>> b047e223

		/**
		 * @brief Velocity 6-D Covariance matrix
		 * WRT world frame (half upper right triangular)
		 */
		auto cov_vel = ftf::transform_frame_enu_ned(
					ftf::transform_frame_baselink_aircraft(
						ftf::transform_frame_ned_aircraft(odom->twist.covariance, q_ned_current)));
		ftf::EigenMapCovariance6d cov_vel_map(cov_vel.data());
		ROS_DEBUG_STREAM_NAMED("odom","Odometry: velocity covariance matrix: " << std::endl << cov_vel_map);

		// get timestamp
		uint64_t stamp = odom->header.stamp.toNSec() / 1e3;

		/* -*- LOCAL_POSITION_NED_COV parser -*- */
		mavlink::common::msg::LOCAL_POSITION_NED_COV lpos {};

		lpos.time_usec = stamp;
		lpos.estimator_type = estimator_type;
		const auto zero = Eigen::Vector3d::Zero();
		// [[[cog:
		// for a, b in (('', 'pos_ned'), ('v', 'lin_vel_ned'), ('a', 'zero')):
		//     for f in 'xyz':
		//         cog.outl("lpos.{a}{f} = {b}.{f}();".format(**locals()))
		// ]]]
		lpos.x = pos_ned.x();
		lpos.y = pos_ned.y();
		lpos.z = pos_ned.z();
		lpos.vx = lin_vel_ned.x();
		lpos.vy = lin_vel_ned.y();
		lpos.vz = lin_vel_ned.z();
		lpos.ax = zero.x();
		lpos.ay = zero.y();
		lpos.az = zero.z();
		// [[[end]]] (checksum: 9488aaf03177126873421eb108d5ac77)
		ftf::covariance9d_urt_to_mavlink(cov_full_tf, lpos.covariance);
<<<<<<< HEAD
=======

		//using conv = Eigen::Map<Eigen::Matrix<float, 1, 45, Eigen::RowMajor> >;
		//ROS_INFO_STREAM("Odometry: Cov URT: " << std::endl << conv(lpos.covariance.data()));
>>>>>>> b047e223

		// send LOCAL_POSITION_NED_COV
		UAS_FCU(m_uas)->send_message_ignore_drop(lpos);

		/* -*- ATTITUDE_QUATERNION_COV parser -*- */
		mavlink::common::msg::ATTITUDE_QUATERNION_COV att {};

		att.time_usec = stamp;
		// [[[cog:
		// for a, b in zip("xyz", ('rollspeed', 'pitchspeed', 'yawspeed')):
		//     cog.outl("att.%s = ang_vel_ned.%s();" % (b, a))
		// ]]]
		att.rollspeed = ang_vel_ned.x();
		att.pitchspeed = ang_vel_ned.y();
		att.yawspeed = ang_vel_ned.z();
		// [[[end]]] (checksum: e100d5c18a64c243df616f342f712ca1)
		ftf::quaternion_to_mavlink(q_ned, att.q);
		ftf::covariance_to_mavlink(cov_vel, att.covariance);

		// send ATTITUDE_QUATERNION_COV
		UAS_FCU(m_uas)->send_message_ignore_drop(att);
	}
};
}	// namespace extra_plugins
}	// namespace mavros

#include <pluginlib/class_list_macros.h>
PLUGINLIB_EXPORT_CLASS(mavros::extra_plugins::OdometryPlugin, mavros::plugin::PluginBase)<|MERGE_RESOLUTION|>--- conflicted
+++ resolved
@@ -80,8 +80,14 @@
 		ftf::Covariance9d cov_full;
 		ftf::EigenMapCovariance9d cov_full_map(cov_full.data());
 		ftf::EigenMapConstCovariance6d cov_in(odom->pose.covariance.data());
-		cov_full_map << cov_in, Eigen::MatrixXd::Zero(6, 3),
-		Eigen::MatrixXd::Zero(3, 6), Eigen::Matrix3d::Identity();
+
+		const auto zero6x3d = Eigen::Matrix<double, 6, 3>::Zero();
+		const auto zero3x6d = Eigen::Matrix<double, 3, 6>::Zero();
+		const auto identity3d = Eigen::Matrix3d::Identity();
+
+		// 9x9 covariance matrix contruct
+		cov_full_map << cov_in, zero6x3d,
+			      zero3x6d, identity3d;
 
 		/* -*- vector transforms -*- */
 		// body frame rotations must be aware of current attitude of the vehicle
@@ -107,11 +113,6 @@
 		auto cov_full_tf = ftf::transform_frame_enu_ned(cov_full);
 		ftf::EigenMapCovariance9d cov_tf_map(cov_full_tf.data());
 		ROS_DEBUG_STREAM_NAMED("odom","Odometry: pose+accel covariance matrix: " << std::endl << cov_tf_map);
-<<<<<<< HEAD
-		// using conv = Eigen::Map<Eigen::Matrix<float, 1, 45, Eigen::RowMajor> >;
-		// ROS_INFO_STREAM("Odometry: Cov URT: " << std::endl << conv(lpos.covariance.data()));
-=======
->>>>>>> b047e223
 
 		/**
 		 * @brief Velocity 6-D Covariance matrix
@@ -148,12 +149,10 @@
 		lpos.az = zero.z();
 		// [[[end]]] (checksum: 9488aaf03177126873421eb108d5ac77)
 		ftf::covariance9d_urt_to_mavlink(cov_full_tf, lpos.covariance);
-<<<<<<< HEAD
-=======
 
-		//using conv = Eigen::Map<Eigen::Matrix<float, 1, 45, Eigen::RowMajor> >;
-		//ROS_INFO_STREAM("Odometry: Cov URT: " << std::endl << conv(lpos.covariance.data()));
->>>>>>> b047e223
+		ftf::EigenMapConstCovariance9d cov_full_tf_view(cov_full_tf.data());
+		auto view = Eigen::Matrix<double, 9, 9, Eigen::RowMajor>(cov_full_tf_view.triangularView<Eigen::Upper>());
+		ROS_INFO_STREAM("Odometry: Cov URT: " << std::endl << view);
 
 		// send LOCAL_POSITION_NED_COV
 		UAS_FCU(m_uas)->send_message_ignore_drop(lpos);
